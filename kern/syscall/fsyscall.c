#include <types.h>
#include <vfs.h>
#include <current.h>
#include <syscall.h>
#include <filetable.h>
#include <proc.h>
#include <uio.h>
#include <vnode.h>
#include <lib.h>
#include <kern/stat.h>
#include <kern/fcntl.h>
#include <kern/errno.h>
#include <vm.h>
#include <array.h>
#include <synch.h>
#include <copyinout.h>
#include <limits.h>
#include <kern/seek.h>
#include <kern/stattypes.h>
#include <machine/trapframe.h>
<<<<<<< HEAD
#include <addrspace.h>
#include <kern/wait.h>
=======
// #include <addrspace.h>
>>>>>>> 2b2a136a

/*
 * opens the file, device, or other kernel object named by the pathname filename. 
 * The flags argument specifies how to open the file.
 * On success, open returns a nonnegative file descriptor at retVal. 
 * On error, the corresponding error code is returned.
*/
int sys_open(const userptr_t filename, int flags, unsigned int *retVal)
{
    struct vnode *vn;
    char *path;
    size_t *path_len;
    int err;
    struct file *file;
    struct fd_entry *fe;
    unsigned int fd = 0;

    path = kmalloc(PATH_MAX);
    path_len = kmalloc(sizeof(int));

    // Copy the filename into kernel space's address path
    err = copyinstr((const_userptr_t)filename, path, PATH_MAX, path_len);
    if (err)
    {
        kfree(path);
        kfree(path_len);
        return err;
    }

    //check if too many files have opened already

    lock_acquire(curproc->p_fdArray->fda_lock);
    if (array_num(curproc->p_fdArray->fdArray) >= OPEN_MAX)
    {
        lock_release(curproc->p_fdArray->fda_lock);
        return EMFILE;
    }

    // update fd to the number of files have opened. fd should be associated to
    // the new file after the loop
    while (fd_get(curproc->p_fdArray->fdArray, fd, NULL) != NULL)
    {
        fd += 1;
    }
    // Open file and grab the vnode associated with it
    err = vfs_open(path, flags, 0, &vn);

    kfree(path);
    kfree(path_len);

    if (err)
    {
        lock_release(curproc->p_fdArray->fda_lock);
        return err;
    }
    file = kmalloc(sizeof(struct file));
    if (file == NULL)
    {
        lock_release(curproc->p_fdArray->fda_lock);
        return ENOMEM;
    }
    file->refcount = 1;
    file->file_lock = lock_create("file_lock");
    file->status = flags;
    file->vn = vn;
    file->valid = 1;

    //since O_APPEND causes all writes to the file to occur at the end of file, set file's offset to file's size
    if (flags & O_APPEND)
    {
        struct stat *stat;
        stat = kmalloc(sizeof(struct stat));
        if (stat == NULL)
        {
            lock_release(curproc->p_fdArray->fda_lock);

            return ENOMEM;
        }
        VOP_STAT(vn, stat);
        file->offset = stat->st_size;
    }
    else
    {
        file->offset = 0;
    }

    //add the file's kernel representation to the process's file table
    fe = kmalloc(sizeof(struct fd_entry));
    if (fe == NULL)
    {
        lock_release(curproc->p_fdArray->fda_lock);

        return EMFILE;
    }

    fe->fd = fd;
    fe->file = file;
    *retVal = fd;
    lock_acquire(filetable->ft_lock);
    err = filetable_add(filetable, file);
    if (err)
    {
        lock_release(curproc->p_fdArray->fda_lock);
        lock_release(filetable->ft_lock);
        return err;
    }
    // build file entry and save it to the fd_Array
    err = array_add(curproc->p_fdArray->fdArray, fe, NULL);
    {
        lock_release(curproc->p_fdArray->fda_lock);
        lock_release(filetable->ft_lock);
        return err;
    }

    lock_release(curproc->p_fdArray->fda_lock);
    lock_release(filetable->ft_lock);
    return 0;
}

/**
 * Close the file handle fd. The same file handle may then be returned again from open, dup2, pipe, 
 * or similar calls. 
 * On success,return 0.
 * On error, the corresponding error code is returned.
 */
int sys_close(int fd)
{
    struct file *file;

    lock_acquire(curproc->p_fdArray->fda_lock);
    int index = -1;
    struct fd_entry *fe = fd_get(curproc->p_fdArray->fdArray, fd, &index);
    if (index == -1)
    {
        lock_release(curproc->p_fdArray->fda_lock);
        return EBADF;
    }

    file = fe->file;
    lock_acquire(file->file_lock);

    //decrement the reference count of the file, if refcount is 0 after the decrement,
    //remove the file completely since there is no one has opened the file
    //otherwise, simply remove the file with fd from the filetable
    KASSERT(file->refcount >= 1);
    file->refcount -= 1;
    if (file->refcount == 0)
    {
        vfs_close(file->vn);
        file->vn = NULL;
        file->offset = 0;
        file->valid = 0;
        lock_release(file->file_lock);
        lock_destroy(file->file_lock);
        fe->file = NULL;
        // remove file entry from the kernel representation
        array_remove(curproc->p_fdArray->fdArray, (unsigned)index);
        kfree(fe);
    }
    else
    {
        fe->file = NULL;
        // remove file entry from the kernel representation
        array_remove(curproc->p_fdArray->fdArray, (unsigned)index);
        kfree(fe);
        lock_release(file->file_lock);
    }

    lock_release(curproc->p_fdArray->fda_lock);
    return 0;
}
/**
 * reads up to buflen bytes from the file specified by fd, at the location in the file specified by 
 * the current seek position of the file, and stores them in the space pointed to by buf. 
 * The file must be open for reading.
 * The count of bytes read is returned in retVal.
 * On success,return 0.
 * On error, the corresponding error code is returned.
 */
int sys_read(int fd, userptr_t buf, size_t buflen, int *retVal)
{
    struct iovec iovec;
    struct uio uio;
    struct file *file;
    int err;

    char *kbuf = kmalloc(sizeof(char *));
    // checking to see if buf provided is in user space
    err = copyin((const_userptr_t)buf, (void *)kbuf, sizeof(char *));
    if (err)
    {
        kfree(kbuf);
        return EFAULT;
    }

    int index = -1;
    lock_acquire(curproc->p_fdArray->fda_lock);
    struct fd_entry *fe = fd_get(curproc->p_fdArray->fdArray, fd, &index);
    if (index == -1)
    {
        lock_release(curproc->p_fdArray->fda_lock);
        return EBADF;
    }

    file = fe->file;
    lock_acquire(file->file_lock);
    //check if fd was opened for reading
    if (file->status & O_WRONLY)
    {
        lock_release(file->file_lock);
        lock_release(curproc->p_fdArray->fda_lock);
        return EBADF;
    }

    //set up uio structure for read
    iovec.iov_ubase = buf;
    iovec.iov_len = buflen;
    uio.uio_iov = &iovec;
    uio.uio_iovcnt = 1;
    uio.uio_resid = buflen;
    uio.uio_offset = file->offset;
    uio.uio_segflg = UIO_USERSPACE;
    uio.uio_rw = UIO_READ;
    uio.uio_space = curproc->p_addrspace;

    err = VOP_READ(file->vn, &uio);
    if (err)
    {
        lock_release(file->file_lock);
        lock_release(curproc->p_fdArray->fda_lock);
        return err;
    }

    file->offset += (off_t)(buflen - uio.uio_resid);
    lock_release(file->file_lock);
    lock_release(curproc->p_fdArray->fda_lock);
    *retVal = (int)buflen - uio.uio_resid;
    kfree(kbuf);

    return 0;
}
/**
 * writes up to buflen bytes to the file specified by fd, at the location in the file specified by the current 
 * seek position of the file, taking the data from the space pointed to by buf. 
 * The file must be open for writing.
 * The count of bytes written is returned in retVal.
 * On success,return 0.
 * On error, the corresponding error code is returned.
 */
int sys_write(int fd, const_userptr_t buf, size_t nbytes, int *retVal)
{
    struct file *file;
    char *kbuf = kmalloc(sizeof(char *));
    int err;
    // checking to see if buf provided is in user space
    err = copyin(buf, (void *)kbuf, sizeof(char *));

    if (err)
    {
        kfree(kbuf);
        return EFAULT;
    }

    int index = -1;
    lock_acquire(curproc->p_fdArray->fda_lock);
    struct fd_entry *fe = fd_get(curproc->p_fdArray->fdArray, fd, &index);
    if (index == -1)
    {
        lock_release(curproc->p_fdArray->fda_lock);
        return EBADF;
    }

    file = fe->file;
    lock_acquire(file->file_lock);
    //check if fd was opened for writing
    if (!(file->status & (O_WRONLY | O_RDWR)))
    {
        lock_release(file->file_lock);
        lock_release(curproc->p_fdArray->fda_lock);
        return EBADF;
    }

    //set up uio structure for write
    struct uio uio;
    struct iovec iovec;
    iovec.iov_ubase = (userptr_t)buf;
    iovec.iov_len = nbytes;
    uio.uio_iov = &iovec;
    uio.uio_iovcnt = 1;
    uio.uio_resid = nbytes;
    uio.uio_offset = file->offset;
    uio.uio_segflg = UIO_USERSPACE;
    uio.uio_rw = UIO_WRITE;
    uio.uio_space = curproc->p_addrspace;

    err = VOP_WRITE(file->vn, &uio);
    if (err)
    {
        lock_release(file->file_lock);
        lock_release(curproc->p_fdArray->fda_lock);
        return err;
    }

    file->offset += (off_t)(nbytes - uio.uio_resid);
    lock_release(file->file_lock);
    lock_release(curproc->p_fdArray->fda_lock);
    *retVal = (int)nbytes - uio.uio_resid;
    kfree(kbuf);

    return 0;
}
/**
 * alter the current seek position of the file with file handle fd, seeking to a new position based on 
 * pos and whence.
 * On success,return the new position in retVal.
 * On error, the corresponding error code is returned.
 */
int sys_lseek(int fd, off_t pos, userptr_t whence, int64_t *retVal)
{
    int err;
    struct stat *stat;
    off_t new_pos;
    int k_whence = 0;
    // bring in whence from userspace to kernel space
    err = copyin((const_userptr_t)whence, &k_whence, sizeof(int32_t));
    if (err)
    {
        return EINVAL;
    }

    // whence has to be either SEEK_SET or SEEK_CUR or SEEK_END. return EINVAL if anything else
    if (!(k_whence == SEEK_SET || k_whence == SEEK_CUR || k_whence == SEEK_END))
    {
        return EINVAL;
    }

    int index = -1;
    lock_acquire(curproc->p_fdArray->fda_lock);
    struct fd_entry *fe = fd_get(curproc->p_fdArray->fdArray, fd, &index);
    // return EBAD if can't find the file entry with given fd
    if (index == -1)
    {
        lock_release(curproc->p_fdArray->fda_lock);
        return EBADF;
    }
    lock_release(curproc->p_fdArray->fda_lock);

    struct file *file = fe->file;
    lock_acquire(file->file_lock);
    if (!file->valid)
    {
        lock_release(file->file_lock);
        return EBADF;
    }

    //check if object is seekable. i.e., is not console device etc.
    if (!VOP_ISSEEKABLE(file->vn))
    {
        lock_release(file->file_lock);
        return ESPIPE;
    }
    //seeking to a new position based on pos and whence
    switch (k_whence)
    {
    case SEEK_SET:
        new_pos = pos;
        break;
    case SEEK_CUR:
        new_pos = file->offset + pos;
        break;
    case SEEK_END:
        //get the file's original size
        stat = kmalloc(sizeof(struct stat));
        KASSERT(stat != NULL);
        VOP_STAT(file->vn, stat);
        new_pos = stat->st_size + pos;
        kfree(stat);
        break;
    }

    //Seek positions < zero are invalid. Seek positions beyond EOF are legal
    if (new_pos < 0)
    {
        lock_release(file->file_lock);
        return EINVAL;
    }

    file->offset = new_pos;
    lock_release(file->file_lock);
    *retVal = new_pos;

    return 0;
}
/**
 * dup2 clones the file handle oldfd onto the file handle newfd. 
 * The two handles refer to the same object and share the same seek pointer.
 * On success,return newfd in retVal.
 * On error, the corresponding error code is returned.
 */
int sys_dup2(int oldfd, int newfd, int *retVal)
{
    if (newfd < 0 || oldfd < 0 || newfd >= OPEN_MAX || oldfd >= OPEN_MAX)
        return EBADF;

    lock_acquire(curproc->p_fdArray->fda_lock);

    struct fd_entry *fe = fd_get(curproc->p_fdArray->fdArray, oldfd, NULL);

    /* check if the file that oldfd points to exists and valid */
    if (fe == NULL || fe->file == NULL)
    {
        lock_release(curproc->p_fdArray->fda_lock);
        return EBADF;
    }
    if (!fe->file->valid)
    {
        lock_release(curproc->p_fdArray->fda_lock);
        return EBADF;
    }

    // return the existing file if oldfd is the same as the newfd
    if (oldfd == newfd)
    {
        *retVal = newfd;
        lock_release(curproc->p_fdArray->fda_lock);
        return 0;
    }

    struct fd_entry *newfd_fe = fd_get(curproc->p_fdArray->fdArray, newfd, NULL);
    // check if file that newfd points to exists, kill it if it does
    if (newfd_fe != NULL)
    {
        lock_release(curproc->p_fdArray->fda_lock);
        sys_close(newfd);
        lock_acquire(curproc->p_fdArray->fda_lock);
    }

    if (array_num(curproc->p_fdArray->fdArray) >= OPEN_MAX)
    {
        lock_release(curproc->p_fdArray->fda_lock);
        return EMFILE;
    }

    struct fd_entry *new_fe = kmalloc(sizeof(struct fd_entry));
    if (new_fe == NULL)
    {
        lock_release(curproc->p_fdArray->fda_lock);
        return EMFILE;
    }

    new_fe->fd = newfd;
    new_fe->file = fe->file;

    lock_acquire(fe->file->file_lock);
    fe->file->refcount++;
    lock_release(fe->file->file_lock);

    array_add(curproc->p_fdArray->fdArray, new_fe, NULL);
    *retVal = newfd;
    lock_release(curproc->p_fdArray->fda_lock);
    return 0;
}
/**
 * The current directory of the current process is set to the directory named by pathname.
 * On success,return 0.
 * On error, the corresponding error code is returned.
 */
int sys_chdir(const char *pathname)
{
    if (!pathname)
    {
        return EFAULT;
    }

    char *path;
    path = kmalloc(PATH_MAX);
    size_t *path_len = kmalloc(sizeof(int));

    // Copy the filename into kernel space's address path
    int err = copyinstr((const_userptr_t)pathname, path, PATH_MAX, path_len);
    if (err)
    {
        kfree(path);
        kfree(path_len);
        return err;
    }

    kfree(path_len);

    err = vfs_chdir(path);
    if (err)
    {
        kfree(path);
        return err;
    }
    else
    {
        kfree(path);
        return 0;
    }
}
/**
 * Stores the current working directory name in buf, an area of size buflen.
 * On success, returns the actural length of the data returned in retVal.
 * On error, the corresponding error code is returned.
 */
int sys___getcwd(char *buf, size_t buflen, int *retVal)
{
    int err;
    struct uio uio;
    struct iovec iovec;

    if (!buf)
        return EFAULT;
    char *temp_buf = kmalloc(sizeof(char *));

    //initialize an uio structure to get cwd
    uio_kinit(&iovec, &uio, temp_buf, buflen, 0, UIO_READ);

    err = vfs_getcwd(&uio);
    if (err)   
    {
        return err;
    }

    //copy the the path from kernel to user space
    err = copyout((const void *)temp_buf, (userptr_t)buf, (size_t)(sizeof(char *)));
    kfree(temp_buf);

    if (err)
        return err;

    *retVal = buflen - uio.uio_resid;
    return 0;
}

/**
 * Copys the currently running process.
 * The two copies are identical except the child process has a new, unique process id.
 * The two processes do not share memory or open file tables. However, the file handle objects the file 
 * tables point to are shared.
 * On success, fork returns twice, once in the parent process and once in the child process.
 * In the child process, 0 is returned. In the parent process, the new child process's pid is returned.
 * On error, no new process is created. fork only returns once with corresponding error code.
 */
int sys_fork(struct trapframe *tf, int *retval)
{
    struct addrspace *parent_as;
    struct addrspace *child_as;

    struct proc *new_proc;
    const char *new_proc_name = curproc->p_name;
    const char *new_thread_name = curthread->t_name;

    //create a child process
    new_proc = create_fork_proc(new_proc_name);
    if (new_proc == NULL)
    {
        return ENOMEM;
    }

    // add the new process to the pid table and save the child process's pid in new_proc->pid
    int ret = pidtable_add(new_proc, &(new_proc->pid));
    if (ret)
    {
        proc_destroy(new_proc);
        return ret;
    }

    // copy address space from the parent process
    parent_as = proc_getas();
    ret = as_copy(parent_as, &child_as);
    new_proc->p_addrspace = child_as;
    if (ret)
    { // if copy is not successful, free new process
        pidtable_remove(new_proc->pid);
        proc_destroy(new_proc);
        return ret;
    }

    //make sure that the parent and the child processes have the same cwd
    spinlock_acquire(&curproc->p_lock);
    if (curproc->p_cwd != NULL)
    {
        VOP_INCREF(curproc->p_cwd);
        new_proc->p_cwd = curproc->p_cwd;
    }
    spinlock_release(&curproc->p_lock);

    // copy filetable from the parent process
    ft_copy(curproc, new_proc);

    // copy trapframe from the parent
    struct trapframe *tf_dup = (struct trapframe *)kmalloc(sizeof(struct trapframe));
    if (tf_dup == NULL)
    {
        return ENOMEM;
    }
    memcpy((void *)tf_dup, (const void *)tf, sizeof(struct trapframe));

    //return child process's pid to parent
    *retval = new_proc->pid;

    void **argv;
    argv = kmalloc(2 * sizeof(void *));
    argv[0] = tf_dup;
    argv[1] = child_as;

    //create child thread
    ret = thread_fork(new_thread_name, new_proc, enter_forked_process, argv, 2);
    if (ret)
    {
        proc_destroy(new_proc);
        pidtable_remove(new_proc->pid);
        kfree(tf_dup);
        return ret;
    }
    return 0;
}

static int
string_in(const char *user_src, char **kern_dest, size_t copy_len, size_t *actural_len)
{
    int ret;

    copy_len++;
    *kern_dest = kmalloc(copy_len * sizeof(char));

    ret = copyinstr((const_userptr_t)user_src, *kern_dest, copy_len, actural_len);
    if (ret)
    {
        kfree(*kern_dest);
        return ret;
    }

    return 0;
}

/**
 * Return the number of arguments in argc
 * Return error if there are more arguments than ARG_MAX
 */
static int get_argc(char **args, int *argc)
{
    int ret;
    int i = 0;
    char *next_arg;

    //count the argument number one by one until we meet the null terminator, also check if there are too many arguments
    do
    {
        i++; // i starts from 1
        ret = copyin((const_userptr_t)&args[i], (void *)&next_arg, (size_t)sizeof(char *));
        if (ret)
        {
            return ret;
        }
    } while (next_arg != NULL && (i + 1) * (sizeof(char *)) <= ARG_MAX);

    if (next_arg != NULL)
    {
        return E2BIG;
    }

    *argc = i;
    return 0;
}

/**
*Copies the user strings into the kernel, populating size[] with their respective lengths.
*Returns an error if an argument's length exceeds ARG_MAX.
*/
static int
copy_in_args(int argc, char **args, char **args_copy, int *size_arr, int *strSize_total) //TODO:this implementation might not pass bigexecv test
{
    int err;
    size_t str_len, aligned_strlen;
    *strSize_total = 0;
    for (int i = 0; i < argc; i++)
    {
        err = string_in((const char *)args[i], &args_copy[i], ARG_MAX, &str_len);
        if (err)
        {
            for (int j = 0; j < i; j++)
            {
                kfree(args_copy[j]);
            }
            return err;
        }
        //align the string pointer to 4 if not already
        if (str_len % 4 != 0)
        {
            aligned_strlen = (size_t)4 * (str_len / 4) + 4;
        }
        else
        {
            aligned_strlen = str_len;
        }
        size_arr[i] = aligned_strlen;
        *strSize_total += aligned_strlen;
    }
    return 0;
}

static void free_copied_args(int argc, int *size, char **args_copy)
{
    for (int i = 0; i < argc; i++)
    {
        kfree(args_copy[i]);
    }
    kfree(size);
    kfree(args_copy);
}
static int copy_out_args(int argc, char **args_copy, int *size, int strSize_total, vaddr_t *stackptr, userptr_t *argv)
{
    size_t actual_len;
    int err;
    userptr_t argv_base_addr = (userptr_t)(*stackptr - (argc + 1) * sizeof(userptr_t *) - strSize_total * sizeof(char));
    userptr_t str_base_addr = (userptr_t)(*stackptr - strSize_total * sizeof(char));

    *stackptr = (vaddr_t)argv_base_addr;
    *argv = argv_base_addr;
    for (int i = 0; i < argc; i++)
    {
        //copy out argument's pointer to the new stack
        err = copyout(&args_copy[i], argv_base_addr, sizeof(char *));
        if (err)
        {
            return err;
        }
        //copy out argument string to the new stack
        err = copyoutstr(args_copy[i], str_base_addr, size[i], &actual_len);
        if (err)
        {
            return err;
        }

        //adjust pointers to point to the next argument's position on stack
        argv_base_addr += sizeof(userptr_t *);
        str_base_addr += size[i];
    }
    return 0;
}

/**
 * Replaces the currently executing program with a newly loaded program image.
 * The pathname of the program to run is passed as program. The args argument is an array of 0-terminated strings.
 * The array itself should be terminated by a NULL pointer.The argument strings should be copied into the new 
 * process as the new process's argv[] array. In the new process, argv[argc] must be NULL. 
 * By convention, argv[0] in new processes contains the name that was used to invoke the program. 
 * This is not necessarily the same as program, and furthermore is only a convention and should not be enforced by the kernel. 
 * The process file table and current working directory are not modified by execv.
 * On success, execv does not return; instead, the new program begins executing.
 * On failure, the corresponding error code is returned.
 */
int sys_execv(const char *program, char **args)
{
    int ret;
    int strSize_total;
    char *progname;
    if (program == NULL || args == NULL)
        return EFAULT; // indicates that one of the argument is an invalid pointer

    //copy the arguments from the old address space
    size_t *path_len = kmalloc(sizeof(size_t));
    ret = string_in(program, &progname, PATH_MAX, path_len);
    if (ret)
    {
        kfree(path_len);
        return ret;
    }
    kfree(path_len);

    //get number of arguments
    int argc;
    ret = get_argc(args, &argc);
    if (ret)
    {
        kfree(progname);
        return ret;
    }

    char **args_copy = kmalloc(argc * sizeof(char *));
    int *size_arr = kmalloc(argc * sizeof(int));
    ret = copy_in_args(argc, args, args_copy, size_arr, &strSize_total);
    if (ret)
    {
        kfree(args_copy);
        kfree(size_arr);
        kfree(progname);
        return ret;
    }

    //get a new address space
    struct addrspace *as_old = proc_getas();
    struct addrspace *as_new = as_create();
    if (as_new == NULL)
    {
        kfree(progname);
        free_copied_args(argc, size_arr, args_copy);
        return ENOMEM; // insufficient virtual memory is available
    }

    struct vnode *vn;
    vaddr_t entrypoint, stackptr;
    ret = vfs_open(progname, O_RDONLY, 0, &vn);
    if (ret)
    {
        kfree(progname);
        as_destroy(as_new);
        free_copied_args(argc, size_arr, args_copy);
        return ENOMEM;
    }

    //switch to the new address space
    proc_setas(as_new);
    as_activate();

    //load a new executable
    ret = load_elf(vn, &entrypoint);
    if (ret)
    {
        //if err, switch back to old address space
        proc_setas(as_old);
        as_activate();
        as_destroy(as_new);

        vfs_close(vn);
        kfree(progname);
        free_copied_args(argc, size_arr, args_copy);
        return ret;
    }
    vfs_close(vn);
    //define a new stack region
    ret = as_define_stack(as_new, &stackptr);
    if (ret)
    {
        proc_setas(NULL);
        as_deactivate();

        proc_setas(as_old);
        as_activate();

        as_destroy(as_new);
        kfree(progname);
        free_copied_args(argc, size_arr, args_copy);
        return ret;
    }

    //copy the arguments to the new address space, properly arranging them
    userptr_t argv;
    ret = copy_out_args(argc, args_copy, size_arr, strSize_total, &stackptr, &argv);
    if (ret)
    {
        proc_setas(NULL);
        as_deactivate();

        proc_setas(as_old);
        as_activate();

        as_destroy(as_new);
        kfree(progname);
        free_copied_args(argc, size_arr, args_copy);
        return ret;
    }

    kfree(progname);
    free_copied_args(argc, size_arr, args_copy);

    //clean up the old address space and
    as_destroy(as_old);
    //wrap to user mode
    enter_new_process(argc, argv, NULL, stackptr, entrypoint);

    // enter_new_process should not return
    panic("enter_new_process returned in sys_execv\n");
    return EINVAL;
}
/**
 * Returns the process id of the current process.
 * sys_getpid does not fail.
 */
int sys_getpid(int *retval)
{
    lock_acquire(curproc->pid_lock);
    *retval = curproc->pid;
    lock_release(curproc->pid_lock);
    return 0;
}
/**
 * Cause the current process to exit. 
 * The exit code exit_code is reported back to other process(es) via the waitpid() call.
 * The process id of the exiting process should not be reused until the process's parent has 
 * collect its exit status.
 * sys__exit does not return.
 */
<<<<<<< HEAD
void sys__exit(int exit_code)
{
    lock_acquire(curproc->pid_lock);

    //check the state of each child program of proc
    //if the child has already exited,clear its pid information
    //if not, update its state to ORPHAN to indicate its parent has exited
    updateChildState(curproc);

    pid_t pid = curproc->pid;

    //if parent has already exited, clear the current process's pid information
    if (curproc->proc_state == ORPHAN)
    {
        proc_destroy(curproc);
        reset_pidtable_entry(pid);
    }
    // if parent is still running, update proc's state to ZOMBIE and record its exit code
    else if (curproc->proc_state == RUNNING)
    {
        curproc->proc_state = ZOMBIE;
        curproc->exit_code = _MKWAIT_EXIT(exit_code);
    }
    //should not branch here
    else
    {
        panic("Tried to exit a bad process.\n");
    }

    //signal processes waiting for proc to exit
    cv_broadcast(curproc->pid_cv, curproc->pid_lock);

    lock_release(curproc->pid_lock);
    thread_exit();
}

/**
 * Do the same as sys__exit except that here using the _MKWAIT_SIG macro in kern/wait.h.
 * called by kill_curthread()
 */
void kExit(int exit_code)
{
    lock_acquire(curproc->pid_lock);

    //check the state of each child program of proc
    //if the child has already exited,clear its pid information
    //if not, update its state to ORPHAN to indicate its parent has exited
    updateChildState(curproc);

    pid_t pid = curproc->pid;

    //if parent has already exited, clear the current process's pid information
    if (curproc->proc_state == ORPHAN)
    {
        proc_destroy(curproc);
        reset_pidtable_entry(pid);
    }
    // if parent is still running, update proc's state to ZOMBIE and record its exit code
    else if (curproc->proc_state == RUNNING)
    {
        curproc->proc_state = ZOMBIE;
        curproc->exit_code = _MKWAIT_SIG(exit_code);
    }
    //should not branch here
    else
    {
        panic("Tried to exit a bad process.\n");
    }

    //signal processes waiting for proc to exit
    cv_broadcast(curproc->pid_cv, curproc->pid_lock);

    lock_release(curproc->pid_lock);
    thread_exit();
}

=======
void sys__exit(int exitcode) {
    KASSERT(curproc != NULL);

	lock_acquire(pidtable->pid_lock);

    // update the status of children of current process accordingly 
	int num_child = array_num(curproc->children);

	for(int i = num_child-1; i >= 0; i--){

		struct proc *child = array_get(curproc->children, i);
		int child_pid = child->pid;

        // make child ORPHAN if it's actively running
		if(pidtable->pid_status[child_pid] == RUNNING){
			pidtable->pid_status[child_pid] = ORPHAN;
		}

        // ZOMBIE refers to a child proc "dead" but not yet "reaped" 
		else if (pidtable->pid_status[child_pid] == ZOMBIE){
			/* Update the next pid indicator, child's pid is free to use after being reaped*/
			if(child_pid < pidtable->pid_next){
				pidtable->pid_next = child_pid;
			}

            // reap the evil zombie child
			proc_destroy(child);
			clear_pid(child_pid);
		}
		else{
			panic("Tried to modify a child that did not exist.\n");
		}
	}

	/* Case: Signal the parent that the child ended with waitcode given. */
	if(pidtable->pid_status[curproc->pid] == RUNNING){
		pidtable->pid_status[curproc->pid] = ZOMBIE;
		pidtable->pid_waitcode[curproc->pid] = waitcode;
	}
	/* Case: Parent already exited. Reset the current pidtable spot for later use. */
	else if(pidtable->pid_status[curproc->pid] == ORPHAN){
		pid_t pid = curproc->pid;
		proc_destroy(curproc);
		clear_pid(pid);
	}
	else{
		panic("Tried to remove a bad process.\n");
	}

	/* Broadcast to any waiting processes. There is no guarentee that the processes on the cv are waiting for us */
	cv_broadcast(pidtable->pid_cv, pidtable->pid_lock);

	lock_release(pidtable->pid_lock);

	thread_exit();
}
>>>>>>> 2b2a136a
/**
 * Wait for the process specified by pid to exit, and return an encoded exit status in the integer pointed 
 * to by status. If that process has exited already, waitpid returns immediately. 
 * If that process does not exist, waitpid fails.
 * It is explicitly allowed for status to be NULL, in which case waitpid operates normally but the status value
 * is not produced.
 * A process moves from "has exited already" to "does not exist" when every process that is expected to collect
 * its exit status with waitpid has done so.
 * If a parent process exits before one or more of its children, it can no longer be expected collect their exit status. 
 * not required to implement options in OS161.However, the system should 
 * check to make sure that requests for options the system do not support are rejected.
 * On success, returns the process id whose exit status is reported in status. 
 * On failure, the corresponding error code is returned.
 */
<<<<<<< HEAD
int sys_waitpid(pid_t pid, int *status, int options, int *retval)
=======
int sys_waitpid(pid_t pid, int *status, int options, int *retval) {

    // not required to implement options in OS161.
    // by convention, options is 0
    if (options != 0) {
        return EINVAL; // The options argument requested invalid or unsupported options.
    }

    // the process pid represents is invalid
    if (pid < PID_MIN || pid > PID_MAX || pidtable->pid_status[pid] == READY) { 
        return ESRCH; // The pid argument named a nonexistent process.
    }

    // check if pid points to is a child process of the current process

    // bool var indicates if pid is a child of current process
    int flag = 0;
    // retrieve the process pid represents
    struct proc *proc_of_pid = pidtable->pid_procs[pid];
    int num_of_children = array_num(curproc->children);
    for (int i = 0; i < num_of_children; ++i) {
        // 
        struct proc *child = array_get(curproc->children, i);
        if (child == proc_of_pid) {
            flag = 1;
        } 
    }
    if (!flag) {
        return ECHILD; //	The pid argument named a process that was not a child of the current process.
    }

    int waitcode = 0;
    lock_acquire(pidtable->pid_lock);
    *status = pidtable->pid_status[pid];

    // wait until the child process to exit
    while(status != ZOMBIE) {
        cv_wait(pidtable->pid_cv, pidtable->pid_lock);
        status = pidtable->pid_status[pid];
    }
    waitcode = pidtabl e->pid_waitcode[pid];
    lock_release(pidtable->pid_lock);

    // a NULL value in retval means don't expect anything to be returned
    if (retval != NULL) {
        int ret = copyout(&waitcode, (userptr_t) retval, sizeof(int32_t));
        if (ret) return ret;
    }

    return 0;
}

static int
string_in(const char *user_src, char **kern_dest, size_t copy_len, size_t *actural_len)
>>>>>>> 2b2a136a
{
    int ret;
    int *kbuf;

    // allocate a kernel space to temporarily store the child process's exitcode
    kbuf = kmalloc(sizeof(*kbuf));
    if (kbuf == NULL)
    {
        return ENOMEM;
    }

    // reject requests for options since options are not required to be implemented in OS161
    if (options != 0)
    {
        return EINVAL;
    }

    // No such a process if it's out of bound or its pid is not a valid entry in the pidtable
    if (pid < PID_MIN || pid > PID_MAX || pidtable->occupied[pid] == FREE)
    {
        return ESRCH;
    }

    // check if the process specified by pid is a child process of curproc

    // bool var indicates if pid is a child of current process
    int flag = 0;
    struct proc *proc_of_pid = pidtable->pid_procs[pid];
    int num_of_children = array_num(curproc->children);
    for (int i = 0; i < num_of_children; ++i)
    {
        struct proc *child = array_get(curproc->children, i);
        if (child == proc_of_pid)
        {
            flag = 1;
        }
    }
    //return if the process specified by pid is NOT a child process of curproc
    if (flag == 0)
    {
        return ECHILD;
    }

    lock_acquire(proc_of_pid->pid_lock);

    // wait until the child process to exit and store the child process's exitcode in status
    while (proc_of_pid->proc_state != ZOMBIE)
    {
        cv_wait(proc_of_pid->pid_cv, proc_of_pid->pid_lock);
    }
    *kbuf = proc_of_pid->exit_code;

    if (status != NULL)
    {
        //check if status pointer is properly aligned to 4
        if (!((int)status & 0x3))
        {
            return EFAULT;
        }
        ret = copyout(kbuf, (userptr_t)status, sizeof(int));
        if (ret)
        {
            kfree(kbuf);
            return EFAULT;
        }
    }

    //destroy the child's process structure and free its slot in pidtable
    //since we, as the parent process, is the only one waiting for it
    proc_destroy(proc_of_pid);
    reset_pidtable_entry(pid);

    kfree(kbuf);

    //returns the pid whose exit status is reported in status
    *retval = pid;
    lock_release(proc_of_pid->pid_lock);

    return 0;
}<|MERGE_RESOLUTION|>--- conflicted
+++ resolved
@@ -18,12 +18,8 @@
 #include <kern/seek.h>
 #include <kern/stattypes.h>
 #include <machine/trapframe.h>
-<<<<<<< HEAD
 #include <addrspace.h>
 #include <kern/wait.h>
-=======
-// #include <addrspace.h>
->>>>>>> 2b2a136a
 
 /*
  * opens the file, device, or other kernel object named by the pathname filename. 
@@ -544,7 +540,7 @@
     uio_kinit(&iovec, &uio, temp_buf, buflen, 0, UIO_READ);
 
     err = vfs_getcwd(&uio);
-    if (err)   
+    if (err)
     {
         return err;
     }
@@ -920,7 +916,7 @@
  * collect its exit status.
  * sys__exit does not return.
  */
-<<<<<<< HEAD
+
 void sys__exit(int exit_code)
 {
     lock_acquire(curproc->pid_lock);
@@ -997,64 +993,6 @@
     thread_exit();
 }
 
-=======
-void sys__exit(int exitcode) {
-    KASSERT(curproc != NULL);
-
-	lock_acquire(pidtable->pid_lock);
-
-    // update the status of children of current process accordingly 
-	int num_child = array_num(curproc->children);
-
-	for(int i = num_child-1; i >= 0; i--){
-
-		struct proc *child = array_get(curproc->children, i);
-		int child_pid = child->pid;
-
-        // make child ORPHAN if it's actively running
-		if(pidtable->pid_status[child_pid] == RUNNING){
-			pidtable->pid_status[child_pid] = ORPHAN;
-		}
-
-        // ZOMBIE refers to a child proc "dead" but not yet "reaped" 
-		else if (pidtable->pid_status[child_pid] == ZOMBIE){
-			/* Update the next pid indicator, child's pid is free to use after being reaped*/
-			if(child_pid < pidtable->pid_next){
-				pidtable->pid_next = child_pid;
-			}
-
-            // reap the evil zombie child
-			proc_destroy(child);
-			clear_pid(child_pid);
-		}
-		else{
-			panic("Tried to modify a child that did not exist.\n");
-		}
-	}
-
-	/* Case: Signal the parent that the child ended with waitcode given. */
-	if(pidtable->pid_status[curproc->pid] == RUNNING){
-		pidtable->pid_status[curproc->pid] = ZOMBIE;
-		pidtable->pid_waitcode[curproc->pid] = waitcode;
-	}
-	/* Case: Parent already exited. Reset the current pidtable spot for later use. */
-	else if(pidtable->pid_status[curproc->pid] == ORPHAN){
-		pid_t pid = curproc->pid;
-		proc_destroy(curproc);
-		clear_pid(pid);
-	}
-	else{
-		panic("Tried to remove a bad process.\n");
-	}
-
-	/* Broadcast to any waiting processes. There is no guarentee that the processes on the cv are waiting for us */
-	cv_broadcast(pidtable->pid_cv, pidtable->pid_lock);
-
-	lock_release(pidtable->pid_lock);
-
-	thread_exit();
-}
->>>>>>> 2b2a136a
 /**
  * Wait for the process specified by pid to exit, and return an encoded exit status in the integer pointed 
  * to by status. If that process has exited already, waitpid returns immediately. 
@@ -1069,64 +1007,8 @@
  * On success, returns the process id whose exit status is reported in status. 
  * On failure, the corresponding error code is returned.
  */
-<<<<<<< HEAD
+
 int sys_waitpid(pid_t pid, int *status, int options, int *retval)
-=======
-int sys_waitpid(pid_t pid, int *status, int options, int *retval) {
-
-    // not required to implement options in OS161.
-    // by convention, options is 0
-    if (options != 0) {
-        return EINVAL; // The options argument requested invalid or unsupported options.
-    }
-
-    // the process pid represents is invalid
-    if (pid < PID_MIN || pid > PID_MAX || pidtable->pid_status[pid] == READY) { 
-        return ESRCH; // The pid argument named a nonexistent process.
-    }
-
-    // check if pid points to is a child process of the current process
-
-    // bool var indicates if pid is a child of current process
-    int flag = 0;
-    // retrieve the process pid represents
-    struct proc *proc_of_pid = pidtable->pid_procs[pid];
-    int num_of_children = array_num(curproc->children);
-    for (int i = 0; i < num_of_children; ++i) {
-        // 
-        struct proc *child = array_get(curproc->children, i);
-        if (child == proc_of_pid) {
-            flag = 1;
-        } 
-    }
-    if (!flag) {
-        return ECHILD; //	The pid argument named a process that was not a child of the current process.
-    }
-
-    int waitcode = 0;
-    lock_acquire(pidtable->pid_lock);
-    *status = pidtable->pid_status[pid];
-
-    // wait until the child process to exit
-    while(status != ZOMBIE) {
-        cv_wait(pidtable->pid_cv, pidtable->pid_lock);
-        status = pidtable->pid_status[pid];
-    }
-    waitcode = pidtabl e->pid_waitcode[pid];
-    lock_release(pidtable->pid_lock);
-
-    // a NULL value in retval means don't expect anything to be returned
-    if (retval != NULL) {
-        int ret = copyout(&waitcode, (userptr_t) retval, sizeof(int32_t));
-        if (ret) return ret;
-    }
-
-    return 0;
-}
-
-static int
-string_in(const char *user_src, char **kern_dest, size_t copy_len, size_t *actural_len)
->>>>>>> 2b2a136a
 {
     int ret;
     int *kbuf;
