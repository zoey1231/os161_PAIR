--- conflicted
+++ resolved
@@ -18,7 +18,7 @@
 #include <kern/seek.h>
 #include <kern/stattypes.h>
 #include <machine/trapframe.h>
-#include <addrspace.h>
+// #include <addrspace.h>
 
 /*
  * opens the file, device, or other kernel object named by the pathname filename. 
@@ -576,21 +576,6 @@
  * In the child process, 0 is returned. In the parent process, the new child process's pid is returned.
  * On error, no new process is created. fork only returns once with corresponding error code.
  */
-<<<<<<< HEAD
-int sys_fork(struct trapframe *tf, void enter_forked_process(struct trapframe *tf), int *retval) {
-
-
-    // instantiate a new trap frame
-    struct trapframe* tf_dup = (struct trapframe*)kmalloc(sizeof(struct trapframe));
-    memcpy((void *) tf_dup, (const void *) tf, sizeof(struct trapframe));
-
-    // declare a new process:
-    struct proc *new_proc;
-
-    new_proc = proc_create("new process");
-
-}
-=======
 int sys_fork(struct trapframe *tf, int *retval)
 {
 
@@ -660,7 +645,6 @@
     return 0;
 }
 
->>>>>>> 4b823fe8
 /**
  * Replaces the currently executing program with a newly loaded program image.
  * The pathname of the program to run is passed as program. The args argument is an array of 0-terminated strings.
@@ -800,7 +784,62 @@
  * the exit code with waitpid have done so.
  * sys__exit does not return.
  */
-void sys__exit(int exitcode);
+void sys__exit(int exitcode) {
+    KASSERT(curproc != NULL);
+
+	lock_acquire(pidtable->pid_lock);
+
+    // update the status of children of current process accordingly 
+	int num_child = array_num(curproc->children);
+
+	for(int i = num_child-1; i >= 0; i--){
+
+		struct proc *child = array_get(curproc->children, i);
+		int child_pid = child->pid;
+
+        // make child ORPHAN if it's actively running
+		if(pidtable->pid_status[child_pid] == RUNNING){
+			pidtable->pid_status[child_pid] = ORPHAN;
+		}
+
+        // ZOMBIE refers to a child proc "dead" but not yet "reaped" 
+		else if (pidtable->pid_status[child_pid] == ZOMBIE){
+			/* Update the next pid indicator, child's pid is free to use after being reaped*/
+			if(child_pid < pidtable->pid_next){
+				pidtable->pid_next = child_pid;
+			}
+
+            // reap the evil zombie child
+			proc_destroy(child);
+			clear_pid(child_pid);
+		}
+		else{
+			panic("Tried to modify a child that did not exist.\n");
+		}
+	}
+
+	/* Case: Signal the parent that the child ended with waitcode given. */
+	if(pidtable->pid_status[curproc->pid] == RUNNING){
+		pidtable->pid_status[curproc->pid] = ZOMBIE;
+		pidtable->pid_waitcode[curproc->pid] = waitcode;
+	}
+	/* Case: Parent already exited. Reset the current pidtable spot for later use. */
+	else if(pidtable->pid_status[curproc->pid] == ORPHAN){
+		pid_t pid = curproc->pid;
+		proc_destroy(curproc);
+		clear_pid(pid);
+	}
+	else{
+		panic("Tried to remove a bad process.\n");
+	}
+
+	/* Broadcast to any waiting processes. There is no guarentee that the processes on the cv are waiting for us */
+	cv_broadcast(pidtable->pid_cv, pidtable->pid_lock);
+
+	lock_release(pidtable->pid_lock);
+
+	thread_exit();
+}
 /**
  * Wait for the process specified by pid to exit, and return an encoded exit status in the integer pointed 
  * to by status. If that process has exited already, waitpid returns immediately. 
@@ -815,7 +854,57 @@
  * On success, returns the process id whose exit status is reported in status. 
  * On failure, the corresponding error code is returned.
  */
-int sys_waitpid(pid_t pid, int *status, int options, int *retval);
+int sys_waitpid(pid_t pid, int *status, int options, int *retval) {
+
+    // not required to implement options in OS161.
+    // by convention, options is 0
+    if (options != 0) {
+        return EINVAL; // The options argument requested invalid or unsupported options.
+    }
+
+    // the process pid represents is invalid
+    if (pid < PID_MIN || pid > PID_MAX || pidtable->pid_status[pid] == READY) { 
+        return ESRCH; // The pid argument named a nonexistent process.
+    }
+
+    // check if pid points to is a child process of the current process
+
+    // bool var indicates if pid is a child of current process
+    int flag = 0;
+    // retrieve the process pid represents
+    struct proc *proc_of_pid = pidtable->pid_procs[pid];
+    int num_of_children = array_num(curproc->children);
+    for (int i = 0; i < num_of_children; ++i) {
+        // 
+        struct proc *child = array_get(curproc->children, i);
+        if (child == proc_of_pid) {
+            flag = 1;
+        } 
+    }
+    if (!flag) {
+        return ECHILD; //	The pid argument named a process that was not a child of the current process.
+    }
+
+    int waitcode = 0;
+    lock_acquire(pidtable->pid_lock);
+    *status = pidtable->pid_status[pid];
+
+    // wait until the child process to exit
+    while(status != ZOMBIE) {
+        cv_wait(pidtable->pid_cv, pidtable->pid_lock);
+        status = pidtable->pid_status[pid];
+    }
+    waitcode = pidtabl e->pid_waitcode[pid];
+    lock_release(pidtable->pid_lock);
+
+    // a NULL value in retval means don't expect anything to be returned
+    if (retval != NULL) {
+        int ret = copyout(&waitcode, (userptr_t) retval, sizeof(int32_t));
+        if (ret) return ret;
+    }
+
+    return 0;
+}
 
 static int
 string_in(const char *user_src, char **kern_dest, size_t copy_len, size_t *actural_len)
